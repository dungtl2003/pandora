--- conflicted
+++ resolved
@@ -7,13 +7,10 @@
 readme = "README.md"
 repository = "https://github.com/dungtl2003/pandora"
 
-<<<<<<< HEAD
-=======
 [[bin]]
 name = "unbox"        # The custom command name
 path = "src/main.rs"  # Path to the binary source file
 
->>>>>>> ae992d76
 [dependencies]
 emojis = "0.6.4"
 english-numbers = "0.3.3"
