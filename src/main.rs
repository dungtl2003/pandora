--- conflicted
+++ resolved
@@ -44,7 +44,6 @@
         //print_lex_2(&data, emitter, &session);
         //print_lex_3(&data, emitter);
         //print_parse_path(&data, emitter);
-<<<<<<< HEAD
         
         // let tokens = parse::lexer::lex_token_tree(&data, emitter).unwrap();
         // let mut parser = parse::parser::Parser::new(tokens);
@@ -60,9 +59,7 @@
         //    println!("{token:?}");
         // }
         //
-=======
         print_parse_stmts(&data, emitter, &session);
->>>>>>> e78493cc
         println!("================ END ================");
     }
 }
