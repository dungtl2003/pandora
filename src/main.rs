mod ast;
mod error_handler;
//mod ir;
#[path = "keyword.rs"]
mod kw;
mod lexer;
mod parse;
mod sem;
mod session_global;
mod span_encoding;
mod symbol;
mod visitor;

use crate::error_handler::*;
use ast::Ast;
use miette::NamedSource;
use std::fs;
use std::sync::Arc;

fn main() {
    let file_path = "src/trash/".to_string();
    let file_names = vec![
        //"program.box",
        //"var_decl.box",
        //"path.box",
        //"expr.box",
        "test.box",
        //"main.box",
        //"unterminated_block_comment.box",
        //"number_literal_error.box",
        //"unterminated_raw_str.box",
        //"too_many_hashes_raw_str.box",
        //"unterminated_char.box",
        //"unescape_error.box",
        //"if_stmt.box",
        "fun_item.box",
        //"class_item.box",
    ];

    for file_name in file_names {
        println!("================ BEGIN ================");
        let data = Arc::new(
            fs::read_to_string(file_path.clone() + file_name).expect("unable to read file"),
        );
        let source = NamedSource::new(file_name, Arc::clone(&data));
        let emitter = ErrorHandler {
            file: Arc::new(source),
        };
        let session = session_global::SessionGlobal::new();
        type_check(&data, emitter, &session);

        //print_lex_2(&data, emitter, &session);
        //print_lex_3(&data, emitter, &session);
        //print_parse_path(&data, emitter);
<<<<<<< HEAD
        //print_parse_stmts(&data, emitter, &session);
=======

        // let tokens = parse::lexer::lex_token_tree(&data, emitter).unwrap();
        // let mut parser = parse::parser::Parser::new(tokens);
        // // let expr = parser.parse_expr().unwrap();
        // let stmt = parser.parse_stmt().unwrap();
        // let mut printer = ast::pretty_print::Printer::new();
        // printer.print_stmt(&stmt);
        // println!("{}", printer.output);

        //ast::pprint(&tokens);
        // let tokens = lexer::tokenize(&data);
        // for token in tokens.iter() {
        //    println!("{token:?}");
        // }
        //
        print_parse_items(&data, emitter, &session);
        // print_lex_3(&data,emitter,&session);
>>>>>>> 8d60b028
        println!("================ END ================");
    }
}

fn type_check<'sess>(
    data: &str,
    emitter: ErrorHandler,
    session: &'sess session_global::SessionGlobal,
) {
    let tokens = parse::lexer::lex_token_tree(&data, emitter, session).unwrap();
    let mut ast = parse::parser::parse(tokens, session).unwrap();
    let sematic_resolver = sem::SematicResolver::new();
    let context_manager = sematic_resolver.parse(&mut ast).unwrap();
    println!("{}", context_manager);
}

fn print_lex_2<'sess>(
    data: &str,
    emitter: ErrorHandler,
    session: &'sess session_global::SessionGlobal,
) {
    let tokens = parse::lexer::tokenize(data, emitter, session);
    for token in tokens {
        println!("{:?}", token);
    }
}

fn print_lex_3<'sess>(
    data: &str,
    emitter: ErrorHandler,
    session: &'sess session_global::SessionGlobal,
) {
    let tokens = parse::lexer::lex_token_tree(&data, emitter, session).unwrap();
    crate::ast::pprint(&tokens);
}

fn print_parse_stmts<'sess>(
    data: &str,
    emitter: ErrorHandler,
    session: &'sess session_global::SessionGlobal,
) {
    let tokens = parse::lexer::lex_token_tree(&data, emitter, session).unwrap();
    let ast = parse::parser::parse(tokens, session).unwrap();
    let mut printer = ast::pretty_print::Printer::new();
    printer.print_stmts(&ast.stmts);
    println!("{}", printer.output);
}

<<<<<<< HEAD
fn parse_stmts<'sess>(
    data: &str,
    emitter: ErrorHandler,
    session: &'sess session_global::SessionGlobal,
) -> Ast {
    let tokens = parse::lexer::lex_token_tree(&data, emitter, session).unwrap();
    parse::parser::parse(tokens, session).unwrap()
=======
fn print_parse_items<'sess>(
    data: &str,
    emitter: ErrorHandler,
    session: &'sess session_global::SessionGlobal,
) {
    let tokens = parse::lexer::lex_token_tree(&data, emitter, session).unwrap();
    let items = parse::parser::parse_items(tokens, session).unwrap();
    let mut printer = ast::pretty_print::Printer::new();
    printer.print_items(&items);
    println!("{}", printer.output);
>>>>>>> 8d60b028
}<|MERGE_RESOLUTION|>--- conflicted
+++ resolved
@@ -52,27 +52,7 @@
         //print_lex_2(&data, emitter, &session);
         //print_lex_3(&data, emitter, &session);
         //print_parse_path(&data, emitter);
-<<<<<<< HEAD
         //print_parse_stmts(&data, emitter, &session);
-=======
-
-        // let tokens = parse::lexer::lex_token_tree(&data, emitter).unwrap();
-        // let mut parser = parse::parser::Parser::new(tokens);
-        // // let expr = parser.parse_expr().unwrap();
-        // let stmt = parser.parse_stmt().unwrap();
-        // let mut printer = ast::pretty_print::Printer::new();
-        // printer.print_stmt(&stmt);
-        // println!("{}", printer.output);
-
-        //ast::pprint(&tokens);
-        // let tokens = lexer::tokenize(&data);
-        // for token in tokens.iter() {
-        //    println!("{token:?}");
-        // }
-        //
-        print_parse_items(&data, emitter, &session);
-        // print_lex_3(&data,emitter,&session);
->>>>>>> 8d60b028
         println!("================ END ================");
     }
 }
@@ -121,7 +101,6 @@
     println!("{}", printer.output);
 }
 
-<<<<<<< HEAD
 fn parse_stmts<'sess>(
     data: &str,
     emitter: ErrorHandler,
@@ -129,7 +108,7 @@
 ) -> Ast {
     let tokens = parse::lexer::lex_token_tree(&data, emitter, session).unwrap();
     parse::parser::parse(tokens, session).unwrap()
-=======
+}
 fn print_parse_items<'sess>(
     data: &str,
     emitter: ErrorHandler,
@@ -140,5 +119,4 @@
     let mut printer = ast::pretty_print::Printer::new();
     printer.print_items(&items);
     println!("{}", printer.output);
->>>>>>> 8d60b028
 }