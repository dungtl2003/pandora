--- conflicted
+++ resolved
@@ -39,28 +39,6 @@
     let mut chars = src.chars();
     let mut content = String::new();
 
-<<<<<<< HEAD
-    while let Some(c1) = chars.next() {
-        match c1 {
-            '"' => return Err(EscapeError::EscapeOnlyChar),
-            '\\' => match chars.next().ok_or(EscapeError::LoneSlash)? {
-                '\n' | '\t' | '\r' => {}
-                '"' => result.push('"'),
-                'n' => result.push('\n'),
-                'r' => result.push('\r'),
-                't' => result.push('\t'),
-                '\\' => result.push('\\'),
-                '\'' => result.push('\''),
-                ch => result.push(ch),
-            },
-            '\n' => {
-                while let Some(c2) = chars.peek() {
-                    match c2 {
-                        ' ' => {
-                            chars.next();
-                        }
-                        _ => break,
-=======
     while let Some(c) = chars.next() {
         match c {
             '"' => return Err(EscapeError::EscapeOnlyChar),
@@ -73,7 +51,6 @@
                     match res {
                         Err(e) => return Err(e),
                         Ok(ch) => content.push(ch),
->>>>>>> 0adcfd33
                     }
                 }
             },
