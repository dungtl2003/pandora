use crate::ast::{AngleBracketedArg, AngleBracketedArgs, ClassBody, Expr, ExprKind, ExtClause, FunRetTy, FunSig, GenericArg, GenericArgs, GenericParam, Ident, ImplClause, InterfaceBody, Item, ItemKind, Local, LocalKind, Path, PathSegment, Stmt, StmtKind, Ty, TyKind, Visibility};
use crate::span_encoding::Span;

pub trait Visitor<'ast>: Sized {
    fn visit_expr(&mut self, expr: &'ast Expr) {
        walk_expr(self, expr)
    }

    fn visit_path(&mut self, path: &'ast Path) {
        walk_path(self, path)
    }

    fn visit_path_segment(&mut self, path_segment: &'ast PathSegment) {
        walk_path_segment(self, path_segment)
    }

    fn visit_generic_args(&mut self, generic_args: &'ast GenericArgs) {
        walk_generic_args(self, generic_args)
    }

    fn visit_angle_bracketed_args(&mut self, angle_bracketed_args: &'ast AngleBracketedArgs) {
        walk_angle_bracketed_args(self, angle_bracketed_args)
    }

    fn visit_angle_bracketed_arg(&mut self, angle_bracketed_arg: &'ast AngleBracketedArg) {
        walk_angle_bracketed_arg(self, angle_bracketed_arg)
    }

    fn visit_generic_arg(&mut self, generic_arg: &'ast GenericArg) {
        walk_generic_arg(self, generic_arg)
    }

    fn visit_ty(&mut self, ty: &'ast Ty) {
        walk_ty(self, ty)
    }

    fn visit_stmt_block(&mut self, stmts: &'ast Vec<Box<Stmt>>) {
        walk_stmt_block(self, stmts)
    }

    fn visit_stmt(&mut self, stmt: &'ast Stmt) {
        walk_stmt(self, stmt)
    }

    fn visit_stmt_if(
        &mut self,
        condition: &'ast Expr,
        block: &'ast Stmt,
        optional_else: Option<&'ast Stmt>,
    ) {
        walk_stmt_if(self, condition, block, optional_else)
    }

    fn visit_stmt_var(&mut self, local: &'ast Local) {
        walk_stmt_var(self, local)
    }

    fn visit_stmt_expr(&mut self, expr: &'ast Expr) {
        walk_stmt_expr(self, expr)
    }

    fn visit_stmt_while(&mut self, condition: &'ast Expr, block: &'ast Stmt) {
        walk_stmt_while(self, condition, block)
    }

    fn visit_stmt_for(&mut self, ident: &'ast Ident, expr: &'ast Expr, block: &'ast Stmt) {
        walk_stmt_for(self, ident, expr, block)
    }

    fn visit_stmt_return(&mut self, expr: Option<&'ast Expr>, span:&'ast Span) {
        walk_stmt_return(self, expr, span);
    }

    fn visit_item(&mut self, item: &'ast Item) {
        walk_item(self, item);
    }
    fn visit_item_fun(&mut self, generics: &'ast Vec<GenericParam>, sig: &'ast FunSig, body: Option<&'ast Stmt>, span:&'ast Span, vis:Option<&'ast Visibility>, ident:&'ast Ident) {
        walk_item_fun(self, generics, sig, body, span, vis, ident);
    }

    fn visit_item_class(&mut self, generics: &'ast Vec<GenericParam>, ext_clause: Option<&'ast ExtClause>, impl_clause: Option<&'ast ImplClause>, body: &'ast ClassBody, span:&'ast Span, vis:Option<&'ast Visibility>, ident:&'ast Ident) {
        walk_item_class(self,ext_clause,impl_clause,body, span, vis, ident);
    }

    fn visit_item_interface(&mut self, generics: &'ast Vec<GenericParam>, ext_clause: Option<&'ast ExtClause>, body: &'ast InterfaceBody, span:&'ast Span, vis:Option<&'ast Visibility>, ident:&'ast Ident) {
        walk_item_interface(self, generics, ext_clause, body, span, vis, ident);
    }



}

pub fn walk_item<'ast, V: Visitor<'ast>>(visitor: &mut V, item: &'ast Item) {
    let Item { kind, span, vis, ident } = item;
    match kind {
        ItemKind::Fun(fun) => visitor.visit_item_fun(&fun.generics, &fun.sig, fun.body.as_ref(), span, vis.as_ref(), ident),
        ItemKind::Class(class) => visitor.visit_item_class(&class.generics, class.ext_clause.as_ref(), class.impl_clause.as_ref(), &class.body, span, vis.as_ref(), ident),
        ItemKind::Interface(interface) => visitor.visit_item_interface(&interface.generics, interface.ext_clause.as_ref(), &interface.body, span, vis.as_ref(), ident),
        _ => {}
    }
}

pub fn walk_item_fun<'ast, V: Visitor<'ast>>(
    visitor: &mut V,
    generics: &'ast Vec<GenericParam>,
    sig: &'ast FunSig,
    body: Option<&'ast Stmt>,
    _span:&'ast Span,
    _vis:Option<&'ast Visibility>,
    _ident:&'ast Ident
) {
    for generic in generics {
        let GenericParam { bounds,.. } = generic;
        for bound in bounds {
            visitor.visit_ty(&bound)
        }
    }

    let FunSig{inputs:(self_param,fun_param),output,span} = sig;

    for fun_param in fun_param{
        visitor.visit_ty(&fun_param.ty)
    }
    if let FunRetTy::Ty(ty) = output {
        visitor.visit_ty(&ty)
    }

    if body.is_some() {
        visitor.visit_stmt(body.unwrap());
    }

}

pub fn walk_item_class<'ast, V: Visitor<'ast>>(
    visitor: &mut V,
    ext_clause: Option<&'ast ExtClause>,
    impl_clause: Option<&'ast ImplClause>,
    body: &'ast ClassBody,
    span:&'ast Span,
    vis:Option<&'ast Visibility>,
    ident:&'ast Ident
) {
    todo!()
}

pub fn walk_item_interface<'ast, V: Visitor<'ast>>(
    visitor: &mut V,
    generics: &'ast Vec<GenericParam>,
    ext_clause: Option<&'ast ExtClause>,
    body: &'ast InterfaceBody,
    span:&'ast Span,
    vis:Option<&'ast Visibility>,
    ident:&'ast Ident
) {
    todo!()
}

pub fn walk_stmt<'ast, V: Visitor<'ast>>(visitor: &mut V, stmt: &'ast Stmt) {
    let Stmt { kind, span } = stmt;
    match kind {
<<<<<<< HEAD
        StmtKind::Expr(expr) => {
            visitor.visit_expr(expr);
        }
        StmtKind::Var(local) => {
            visitor.visit_stmt_var(local);
        }
=======
        StmtKind::Expr(expr) => visitor.visit_stmt_expr(expr),
        StmtKind::Var(local) => visitor.visit_stmt_var(local),
>>>>>>> 8d60b028
        StmtKind::If(condition, block, optional_else) => {
            visitor.visit_stmt_if(condition, block, optional_else.as_deref());
        }
        StmtKind::Block(block) => {
            visitor.visit_stmt_block(block);
        }
        StmtKind::While(condition, block) => {
            visitor.visit_stmt_while(condition, block);
        }
        StmtKind::For(ident, expr, block) => {
            visitor.visit_stmt_for(ident, expr, block);
        }
<<<<<<< HEAD
=======
        StmtKind::Block(block) => visitor.visit_stmt_block(block),
        StmtKind::While(condition, block) => visitor.visit_stmt_while(condition, block),
        StmtKind::For(ident, expr, block) => visitor.visit_stmt_for(ident, expr, block),
        StmtKind::Return(expr) => visitor.visit_stmt_return(expr.as_deref(), span),
>>>>>>> 8d60b028
        _ => {}
    }
}

pub fn walk_stmt_return<'ast, V: Visitor<'ast>>(visitor: &mut V, expr: Option<&'ast Expr>, span:&'ast Span) {
    if expr.is_some() {
        visitor.visit_expr(expr.unwrap());
    };
}
pub fn walk_stmt_while<'ast, V: Visitor<'ast>>(
    visitor: &mut V,
    condition: &'ast Expr,
    block: &'ast Stmt,
) {
    visitor.visit_expr(condition);
    visitor.visit_stmt(block);
}

pub fn walk_stmt_for<'ast, V: Visitor<'ast>>(
    visitor: &mut V,
    _ident: &'ast Ident,
    expr: &'ast Expr,
    block: &'ast Stmt,
) {
    visitor.visit_expr(expr);
    visitor.visit_stmt(block);
}

pub fn walk_stmt_block<'ast, V: Visitor<'ast>>(visitor: &mut V, stmts: &'ast Vec<Box<Stmt>>) {
    for stmt in stmts {
        visitor.visit_stmt(stmt);
    }
}

pub fn walk_stmt_if<'ast, V: Visitor<'ast>>(
    visitor: &mut V,
    condition: &'ast Expr,
    block: &'ast Stmt,
    optional_else: Option<&'ast Stmt>,
) {
    visitor.visit_expr(condition);
    visitor.visit_stmt(block);

    if let Some(else_block) = optional_else {
        visitor.visit_stmt(else_block);
    }
}

pub fn walk_stmt_expr<'ast, V: Visitor<'ast>>(visitor: &mut V, expr: &'ast Expr) {
    visitor.visit_expr(expr)
}

pub fn walk_stmt_var<'ast, V: Visitor<'ast>>(visitor: &mut V, local: &'ast Local) {
    let Local {
        binding_mode: _,
        ident: _,
        ty,
        kind,
        span: _,
    } = local;

    visitor.visit_ty(ty);

    match kind {
        LocalKind::Init(expr) => {
            visitor.visit_expr(expr);
        }
        LocalKind::Decl => {}
    }
}

pub fn walk_path<'ast, V: Visitor<'ast>>(visitor: &mut V, path: &'ast Path) {
    for segment in &path.segments {
        visitor.visit_path_segment(segment);
    }
}

pub fn walk_path_segment<'ast, V: Visitor<'ast>>(visitor: &mut V, segment: &'ast PathSegment) {
    let PathSegment { ident: _, args } = segment;

    if let Some(args) = args {
        visitor.visit_generic_args(args);
    }
}

pub fn walk_generic_args<'ast, V: Visitor<'ast>>(visitor: &mut V, args: &'ast GenericArgs) {
    match args {
        GenericArgs::AngleBracketed(args) => visitor.visit_angle_bracketed_args(args),
    };
}

pub fn walk_angle_bracketed_args<'ast, V: Visitor<'ast>>(
    visitor: &mut V,
    args: &'ast AngleBracketedArgs,
) {
    for arg in &args.args {
        visitor.visit_angle_bracketed_arg(arg);
    }
}

pub fn walk_angle_bracketed_arg<'ast, V: Visitor<'ast>>(
    visitor: &mut V,
    arg: &'ast AngleBracketedArg,
) {
    match arg {
        AngleBracketedArg::Arg(arg) => visitor.visit_generic_arg(arg),
    };
}

pub fn walk_generic_arg<'ast, V: Visitor<'ast>>(visitor: &mut V, arg: &'ast GenericArg) {
    match arg {
        GenericArg::Type(ty) => visitor.visit_ty(ty),
    };
}

pub fn walk_ty<'ast, V: Visitor<'ast>>(visitor: &mut V, ty: &'ast Ty) {
    match &ty.kind {
        TyKind::Path(path) => {
            visitor.visit_path(path);
        }
        TyKind::Never => {}
    }
}

pub fn walk_expr<'ast, V: Visitor<'ast>>(visitor: &mut V, expression: &'ast Expr) {
    let Expr { kind, span: _ } = expression;

    match kind {
        ExprKind::Binary(_op, left_expression, right_expression) => {
            visitor.visit_expr(left_expression);
            visitor.visit_expr(right_expression);
        }

        ExprKind::Unary(_op, subexpression) => {
            visitor.visit_expr(subexpression);
        }

        ExprKind::Assign(_lhs, _rhs, _span) => {
            visitor.visit_expr(_lhs);
            visitor.visit_expr(_rhs);
        }
        ExprKind::AssignOp(_op, _lhs, _rhs) => {
            visitor.visit_expr(_lhs);
            visitor.visit_expr(_rhs);
        }
        ExprKind::Literal(_token) => {}
        ExprKind::Path(path) => {
            visitor.visit_path(path);
        }
        ExprKind::Cast(expr, ty) => {
            visitor.visit_expr(expr);
            visitor.visit_ty(ty);
        }
    }
}<|MERGE_RESOLUTION|>--- conflicted
+++ resolved
@@ -1,4 +1,8 @@
-use crate::ast::{AngleBracketedArg, AngleBracketedArgs, ClassBody, Expr, ExprKind, ExtClause, FunRetTy, FunSig, GenericArg, GenericArgs, GenericParam, Ident, ImplClause, InterfaceBody, Item, ItemKind, Local, LocalKind, Path, PathSegment, Stmt, StmtKind, Ty, TyKind, Visibility};
+use crate::ast::{
+    AngleBracketedArg, AngleBracketedArgs, ClassBody, Expr, ExprKind, ExtClause, FunRetTy, FunSig,
+    GenericArg, GenericArgs, GenericParam, Ident, ImplClause, InterfaceBody, Item, ItemKind, Local,
+    LocalKind, Path, PathSegment, Stmt, StmtKind, Ty, TyKind, Visibility,
+};
 use crate::span_encoding::Span;
 
 pub trait Visitor<'ast>: Sized {
@@ -67,35 +71,84 @@
         walk_stmt_for(self, ident, expr, block)
     }
 
-    fn visit_stmt_return(&mut self, expr: Option<&'ast Expr>, span:&'ast Span) {
+    fn visit_stmt_return(&mut self, expr: Option<&'ast Expr>, span: &'ast Span) {
         walk_stmt_return(self, expr, span);
     }
 
     fn visit_item(&mut self, item: &'ast Item) {
         walk_item(self, item);
     }
-    fn visit_item_fun(&mut self, generics: &'ast Vec<GenericParam>, sig: &'ast FunSig, body: Option<&'ast Stmt>, span:&'ast Span, vis:Option<&'ast Visibility>, ident:&'ast Ident) {
+    fn visit_item_fun(
+        &mut self,
+        generics: &'ast Vec<GenericParam>,
+        sig: &'ast FunSig,
+        body: Option<&'ast Stmt>,
+        span: &'ast Span,
+        vis: Option<&'ast Visibility>,
+        ident: &'ast Ident,
+    ) {
         walk_item_fun(self, generics, sig, body, span, vis, ident);
     }
 
-    fn visit_item_class(&mut self, generics: &'ast Vec<GenericParam>, ext_clause: Option<&'ast ExtClause>, impl_clause: Option<&'ast ImplClause>, body: &'ast ClassBody, span:&'ast Span, vis:Option<&'ast Visibility>, ident:&'ast Ident) {
-        walk_item_class(self,ext_clause,impl_clause,body, span, vis, ident);
-    }
-
-    fn visit_item_interface(&mut self, generics: &'ast Vec<GenericParam>, ext_clause: Option<&'ast ExtClause>, body: &'ast InterfaceBody, span:&'ast Span, vis:Option<&'ast Visibility>, ident:&'ast Ident) {
+    fn visit_item_class(
+        &mut self,
+        generics: &'ast Vec<GenericParam>,
+        ext_clause: Option<&'ast ExtClause>,
+        impl_clause: Option<&'ast ImplClause>,
+        body: &'ast ClassBody,
+        span: &'ast Span,
+        vis: Option<&'ast Visibility>,
+        ident: &'ast Ident,
+    ) {
+        walk_item_class(self, ext_clause, impl_clause, body, span, vis, ident);
+    }
+
+    fn visit_item_interface(
+        &mut self,
+        generics: &'ast Vec<GenericParam>,
+        ext_clause: Option<&'ast ExtClause>,
+        body: &'ast InterfaceBody,
+        span: &'ast Span,
+        vis: Option<&'ast Visibility>,
+        ident: &'ast Ident,
+    ) {
         walk_item_interface(self, generics, ext_clause, body, span, vis, ident);
     }
-
-
-
 }
 
 pub fn walk_item<'ast, V: Visitor<'ast>>(visitor: &mut V, item: &'ast Item) {
-    let Item { kind, span, vis, ident } = item;
+    let Item {
+        kind,
+        span,
+        vis,
+        ident,
+    } = item;
     match kind {
-        ItemKind::Fun(fun) => visitor.visit_item_fun(&fun.generics, &fun.sig, fun.body.as_ref(), span, vis.as_ref(), ident),
-        ItemKind::Class(class) => visitor.visit_item_class(&class.generics, class.ext_clause.as_ref(), class.impl_clause.as_ref(), &class.body, span, vis.as_ref(), ident),
-        ItemKind::Interface(interface) => visitor.visit_item_interface(&interface.generics, interface.ext_clause.as_ref(), &interface.body, span, vis.as_ref(), ident),
+        ItemKind::Fun(fun) => visitor.visit_item_fun(
+            &fun.generics,
+            &fun.sig,
+            fun.body.as_ref(),
+            span,
+            vis.as_ref(),
+            ident,
+        ),
+        ItemKind::Class(class) => visitor.visit_item_class(
+            &class.generics,
+            class.ext_clause.as_ref(),
+            class.impl_clause.as_ref(),
+            &class.body,
+            span,
+            vis.as_ref(),
+            ident,
+        ),
+        ItemKind::Interface(interface) => visitor.visit_item_interface(
+            &interface.generics,
+            interface.ext_clause.as_ref(),
+            &interface.body,
+            span,
+            vis.as_ref(),
+            ident,
+        ),
         _ => {}
     }
 }
@@ -105,20 +158,24 @@
     generics: &'ast Vec<GenericParam>,
     sig: &'ast FunSig,
     body: Option<&'ast Stmt>,
-    _span:&'ast Span,
-    _vis:Option<&'ast Visibility>,
-    _ident:&'ast Ident
+    _span: &'ast Span,
+    _vis: Option<&'ast Visibility>,
+    _ident: &'ast Ident,
 ) {
     for generic in generics {
-        let GenericParam { bounds,.. } = generic;
+        let GenericParam { bounds, .. } = generic;
         for bound in bounds {
             visitor.visit_ty(&bound)
         }
     }
 
-    let FunSig{inputs:(self_param,fun_param),output,span} = sig;
-
-    for fun_param in fun_param{
+    let FunSig {
+        inputs: (self_param, fun_param),
+        output,
+        span,
+    } = sig;
+
+    for fun_param in fun_param {
         visitor.visit_ty(&fun_param.ty)
     }
     if let FunRetTy::Ty(ty) = output {
@@ -128,7 +185,6 @@
     if body.is_some() {
         visitor.visit_stmt(body.unwrap());
     }
-
 }
 
 pub fn walk_item_class<'ast, V: Visitor<'ast>>(
@@ -136,9 +192,9 @@
     ext_clause: Option<&'ast ExtClause>,
     impl_clause: Option<&'ast ImplClause>,
     body: &'ast ClassBody,
-    span:&'ast Span,
-    vis:Option<&'ast Visibility>,
-    ident:&'ast Ident
+    span: &'ast Span,
+    vis: Option<&'ast Visibility>,
+    ident: &'ast Ident,
 ) {
     todo!()
 }
@@ -148,9 +204,9 @@
     generics: &'ast Vec<GenericParam>,
     ext_clause: Option<&'ast ExtClause>,
     body: &'ast InterfaceBody,
-    span:&'ast Span,
-    vis:Option<&'ast Visibility>,
-    ident:&'ast Ident
+    span: &'ast Span,
+    vis: Option<&'ast Visibility>,
+    ident: &'ast Ident,
 ) {
     todo!()
 }
@@ -158,17 +214,12 @@
 pub fn walk_stmt<'ast, V: Visitor<'ast>>(visitor: &mut V, stmt: &'ast Stmt) {
     let Stmt { kind, span } = stmt;
     match kind {
-<<<<<<< HEAD
         StmtKind::Expr(expr) => {
             visitor.visit_expr(expr);
         }
         StmtKind::Var(local) => {
             visitor.visit_stmt_var(local);
         }
-=======
-        StmtKind::Expr(expr) => visitor.visit_stmt_expr(expr),
-        StmtKind::Var(local) => visitor.visit_stmt_var(local),
->>>>>>> 8d60b028
         StmtKind::If(condition, block, optional_else) => {
             visitor.visit_stmt_if(condition, block, optional_else.as_deref());
         }
@@ -181,18 +232,16 @@
         StmtKind::For(ident, expr, block) => {
             visitor.visit_stmt_for(ident, expr, block);
         }
-<<<<<<< HEAD
-=======
-        StmtKind::Block(block) => visitor.visit_stmt_block(block),
-        StmtKind::While(condition, block) => visitor.visit_stmt_while(condition, block),
-        StmtKind::For(ident, expr, block) => visitor.visit_stmt_for(ident, expr, block),
         StmtKind::Return(expr) => visitor.visit_stmt_return(expr.as_deref(), span),
->>>>>>> 8d60b028
         _ => {}
     }
 }
 
-pub fn walk_stmt_return<'ast, V: Visitor<'ast>>(visitor: &mut V, expr: Option<&'ast Expr>, span:&'ast Span) {
+pub fn walk_stmt_return<'ast, V: Visitor<'ast>>(
+    visitor: &mut V,
+    expr: Option<&'ast Expr>,
+    span: &'ast Span,
+) {
     if expr.is_some() {
         visitor.visit_expr(expr.unwrap());
     };
